--- conflicted
+++ resolved
@@ -40,10 +40,6 @@
   const vulnerability_check = getOptionalBoolean('vulnerability-check')
   const base_ref = getOptionalInput('base-ref')
   const head_ref = getOptionalInput('head-ref')
-<<<<<<< HEAD
-  const comment_summary_in_pr = getOptionalBoolean('comment-summary-in-pr')
-  const warn_only = getOptionalBoolean('warn-only')
-=======
   const comment_summary_in_pr = getOptionalInput('comment-summary-in-pr')
   const retry_on_snapshot_warnings = getOptionalBoolean(
     'retry-on-snapshot-warnings'
@@ -51,7 +47,7 @@
   const retry_on_snapshot_warnings_timeout = getOptionalNumber(
     'retry-on-snapshot-warnings-timeout'
   )
->>>>>>> d53388ef
+  const warn_only = getOptionalBoolean('warn-only')
 
   validatePURL(allow_dependencies_licenses)
   validateLicenses('allow-licenses', allow_licenses)
@@ -71,12 +67,9 @@
     base_ref,
     head_ref,
     comment_summary_in_pr,
-<<<<<<< HEAD
+    retry_on_snapshot_warnings,
+    retry_on_snapshot_warnings_timeout,
     warn_only
-=======
-    retry_on_snapshot_warnings,
-    retry_on_snapshot_warnings_timeout
->>>>>>> d53388ef
   }
 
   return Object.fromEntries(
