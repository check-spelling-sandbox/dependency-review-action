--- conflicted
+++ resolved
@@ -3,15 +3,12 @@
 import YAML from 'yaml'
 import * as core from '@actions/core'
 import * as z from 'zod'
-<<<<<<< HEAD
 import {
   ConfigurationOptions,
   ConfigurationOptionsSchema,
-  SeveritySchema
+  SeveritySchema,
+  SCOPES
 } from './schemas'
-=======
-import {ConfigurationOptions, SEVERITIES, SCOPES} from './schemas'
->>>>>>> e89f113b
 
 function getOptionalInput(name: string): string | undefined {
   const value = core.getInput(name)
@@ -27,7 +24,6 @@
 }
 
 export function readConfig(): ConfigurationOptions {
-<<<<<<< HEAD
   const externalConfig = getOptionalInput('config-file')
   if (externalConfig !== undefined) {
     const config = readConfigFile(externalConfig)
@@ -42,16 +38,12 @@
   const fail_on_severity = SeveritySchema.parse(
     getOptionalInput('fail-on-severity')
   )
-=======
-  const fail_on_severity = z
-    .enum(SEVERITIES)
-    .default('low')
-    .parse(getOptionalInput('fail-on-severity'))
+
   const fail_on_scopes = z
     .array(z.enum(SCOPES))
     .default(['runtime'])
     .parse(parseList(getOptionalInput('fail-on-scopes')))
->>>>>>> e89f113b
+
   const allow_licenses = getOptionalInput('allow-licenses')
   const deny_licenses = getOptionalInput('deny-licenses')
 
