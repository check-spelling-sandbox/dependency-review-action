--- conflicted
+++ resolved
@@ -49,7 +49,8 @@
     config_file: z.string().optional(),
     base_ref: z.string().optional(),
     head_ref: z.string().optional(),
-<<<<<<< HEAD
+    retry_on_snapshot_warnings: z.boolean().default(true),
+    retry_on_snapshot_warnings_timeout: z.number().default(120),
     comment_summary_in_pr: z
       .union([
         z.preprocess(
@@ -67,11 +68,6 @@
       config.comment_summary_in_pr = 'never'
     }
     return config
-=======
-    comment_summary_in_pr: z.boolean().default(false),
-    retry_on_snapshot_warnings: z.boolean().default(true),
-    retry_on_snapshot_warnings_timeout: z.number().default(120)
->>>>>>> d3fa7646
   })
   .superRefine((config, context) => {
     if (config.allow_licenses && config.deny_licenses) {
