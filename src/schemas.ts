import * as z from 'zod'

export const SEVERITIES = ['critical', 'high', 'moderate', 'low'] as const
<<<<<<< HEAD
export const SeveritySchema = z.enum(SEVERITIES).default('low')
=======
export const SCOPES = ['unknown', 'runtime', 'development'] as const
>>>>>>> e89f113b

export const ChangeSchema = z.object({
  change_type: z.enum(['added', 'removed']),
  manifest: z.string(),
  ecosystem: z.string(),
  name: z.string(),
  version: z.string(),
  package_url: z.string(),
  license: z.string().nullable(),
  source_repository_url: z.string().nullable(),
  scope: z.enum(SCOPES).optional(),
  vulnerabilities: z
    .array(
      z.object({
<<<<<<< HEAD
        severity: SeveritySchema,
=======
        severity: z.enum(SEVERITIES),
>>>>>>> e89f113b
        advisory_ghsa_id: z.string(),
        advisory_summary: z.string(),
        advisory_url: z.string()
      })
    )
    .optional()
    .default([])
})

export const PullRequestSchema = z.object({
  number: z.number(),
  base: z.object({sha: z.string()}),
  head: z.object({sha: z.string()})
})

export const ConfigurationOptionsSchema = z
  .object({
<<<<<<< HEAD
    fail_on_severity: SeveritySchema,
=======
    fail_on_severity: z.enum(SEVERITIES).default('low'),
    fail_on_scopes: z.array(z.enum(SCOPES)).default(['runtime']),
>>>>>>> e89f113b
    allow_licenses: z.array(z.string()).default([]),
    deny_licenses: z.array(z.string()).default([]),
    config_file: z.string().optional().default('false'),
    base_ref: z.string(),
    head_ref: z.string()
  })
  .partial()
  .refine(
    obj => !(obj.allow_licenses && obj.deny_licenses),
    'Your workflow file has both an allow_licenses list and deny_licenses list, but you can only set one or the other.'
  )

export const ChangesSchema = z.array(ChangeSchema)

export type Change = z.infer<typeof ChangeSchema>
export type Changes = z.infer<typeof ChangesSchema>
export type ConfigurationOptions = z.infer<typeof ConfigurationOptionsSchema>
export type Severity = typeof SEVERITIES[number]
export type Scope = typeof SCOPES[number]<|MERGE_RESOLUTION|>--- conflicted
+++ resolved
@@ -1,11 +1,9 @@
 import * as z from 'zod'
 
 export const SEVERITIES = ['critical', 'high', 'moderate', 'low'] as const
-<<<<<<< HEAD
+export const SCOPES = ['unknown', 'runtime', 'development'] as const
+
 export const SeveritySchema = z.enum(SEVERITIES).default('low')
-=======
-export const SCOPES = ['unknown', 'runtime', 'development'] as const
->>>>>>> e89f113b
 
 export const ChangeSchema = z.object({
   change_type: z.enum(['added', 'removed']),
@@ -20,11 +18,7 @@
   vulnerabilities: z
     .array(
       z.object({
-<<<<<<< HEAD
         severity: SeveritySchema,
-=======
-        severity: z.enum(SEVERITIES),
->>>>>>> e89f113b
         advisory_ghsa_id: z.string(),
         advisory_summary: z.string(),
         advisory_url: z.string()
@@ -42,12 +36,8 @@
 
 export const ConfigurationOptionsSchema = z
   .object({
-<<<<<<< HEAD
     fail_on_severity: SeveritySchema,
-=======
-    fail_on_severity: z.enum(SEVERITIES).default('low'),
     fail_on_scopes: z.array(z.enum(SCOPES)).default(['runtime']),
->>>>>>> e89f113b
     allow_licenses: z.array(z.string()).default([]),
     deny_licenses: z.array(z.string()).default([]),
     config_file: z.string().optional().default('false'),
@@ -65,5 +55,5 @@
 export type Change = z.infer<typeof ChangeSchema>
 export type Changes = z.infer<typeof ChangesSchema>
 export type ConfigurationOptions = z.infer<typeof ConfigurationOptionsSchema>
-export type Severity = typeof SEVERITIES[number]
+export type Severity = z.infer<typeof SeveritySchema>
 export type Scope = typeof SCOPES[number]