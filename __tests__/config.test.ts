import {expect, test, beforeEach} from '@jest/globals'
import {readConfig, readConfigFile} from '../src/config'
import {getRefs} from '../src/git-refs'

// GitHub Action inputs come in the form of environment variables
// with an INPUT prefix (e.g. INPUT_FAIL-ON-SEVERITY)
function setInput(input: string, value: string) {
  process.env[`INPUT_${input.toUpperCase()}`] = value
}

// We want a clean ENV before each test. We use `delete`
// since we want `undefined` values and not empty strings.
function clearInputs() {
  const allowedOptions = [
    'FAIL-ON-SEVERITY',
    'FAIL-ON-SCOPES',
    'ALLOW-LICENSES',
    'DENY-LICENSES',
    'CONFIG-FILE',
    'BASE-REF',
    'HEAD-REF'
  ]

  allowedOptions.forEach(option => {
    delete process.env[`INPUT_${option.toUpperCase()}`]
  })
}

beforeEach(() => {
  clearInputs()
})

test('it defaults to low severity', async () => {
  const options = readConfig()
  expect(options.fail_on_severity).toEqual('low')
})

test('it reads custom configs', async () => {
  setInput('fail-on-severity', 'critical')
  setInput('allow-licenses', ' BSD, GPL 2')

  const options = readConfig()
  expect(options.fail_on_severity).toEqual('critical')
  expect(options.allow_licenses).toEqual(['BSD', 'GPL 2'])
})

test('it defaults to empty allow/deny lists ', async () => {
  const options = readConfig()

  expect(options.allow_licenses).toEqual(undefined)
  expect(options.deny_licenses).toEqual(undefined)
})

test('it raises an error if both an allow and denylist are specified', async () => {
  setInput('allow-licenses', 'MIT')
  setInput('deny-licenses', 'BSD')

  expect(() => readConfig()).toThrow()
})

test('it raises an error when given an unknown severity', async () => {
  setInput('fail-on-severity', 'zombies')
  expect(() => readConfig()).toThrow()
})

test('it uses the given refs when the event is not a pull request', async () => {
  setInput('base-ref', 'a-custom-base-ref')
  setInput('head-ref', 'a-custom-head-ref')

  const refs = getRefs(readConfig(), {
    payload: {},
    eventName: 'workflow_dispatch'
  })
  expect(refs.base).toEqual('a-custom-base-ref')
  expect(refs.head).toEqual('a-custom-head-ref')
})

test('it raises an error when no refs are provided and the event is not a pull request', async () => {
  const options = readConfig()
  expect(() =>
    getRefs(options, {
      payload: {},
      eventName: 'workflow_dispatch'
    })
  ).toThrow()
})

<<<<<<< HEAD
test('it reads an external config file', async () => {
  let options = readConfigFile('./__tests__/fixtures/config-allow-sample.yml')
  expect(options.fail_on_severity).toEqual('critical')
  expect(options.allow_licenses).toEqual(['BSD', 'GPL 2'])
})

test('raises an error when the the config file was not found', async () => {
  expect(() => readConfigFile('fixtures/i-dont-exist')).toThrow()
})

test('it parses options from both sources', async () => {
  setInput('config-file', './__tests__/fixtures/config-allow-sample.yml')

  let options = readConfig()
  expect(options.fail_on_severity).toEqual('critical')

  setInput('base-ref', 'a-custom-base-ref')
  options = readConfig()
  expect(options.base_ref).toEqual('a-custom-base-ref')
})

test('in case of conflicts, the external config is the source of truth', async () => {
  setInput('config-file', './__tests__/fixtures/config-allow-sample.yml') // this will set fail-on-severity to 'critical'

  let options = readConfig()
  expect(options.fail_on_severity).toEqual('critical')

  // this should not overwite the previous value
  setInput('fail-on-severity', 'low')
  options = readConfig()
  expect(options.fail_on_severity).toEqual('critical')
})

test('it uses the default values when loading external files', async () => {
  setInput('config-file', './__tests__/fixtures/no-licenses-config.yml')
  let options = readConfig()
  expect(options.allow_licenses).toEqual(undefined)
  expect(options.deny_licenses).toEqual(undefined)

  setInput('config-file', './__tests__/fixtures/license-config-sample.yml')
  options = readConfig()
  expect(options.fail_on_severity).toEqual('low')
})

test('it accepts an external configuration filename', async () => {
  setInput('config-file', './__tests__/fixtures/no-licenses-config.yml')
  const options = readConfig()
  expect(options.fail_on_severity).toEqual('critical')
})

test('it raises an error when given an unknown severity in an external config file', async () => {
  setInput('config-file', './__tests__/fixtures/invalid-severity-config.yml')
=======
test('it defaults to runtime scope', async () => {
  const options = readConfig()
  expect(options.fail_on_scopes).toEqual(['runtime'])
})
test('it parses custom scopes preference', async () => {
  setInput('fail-on-scopes', 'runtime, development')
  let options = readConfig()
  expect(options.fail_on_scopes).toEqual(['runtime', 'development'])

  clearInputs()
  setInput('fail-on-scopes', 'development')
  options = readConfig()
  expect(options.fail_on_scopes).toEqual(['development'])
})
test('it raises an error when given invalid scope', async () => {
  setInput('fail-on-scopes', 'runtime, zombies')
>>>>>>> e89f113b
  expect(() => readConfig()).toThrow()
})<|MERGE_RESOLUTION|>--- conflicted
+++ resolved
@@ -85,7 +85,6 @@
   ).toThrow()
 })
 
-<<<<<<< HEAD
 test('it reads an external config file', async () => {
   let options = readConfigFile('./__tests__/fixtures/config-allow-sample.yml')
   expect(options.fail_on_severity).toEqual('critical')
@@ -138,11 +137,14 @@
 
 test('it raises an error when given an unknown severity in an external config file', async () => {
   setInput('config-file', './__tests__/fixtures/invalid-severity-config.yml')
-=======
+  expect(() => readConfig()).toThrow()
+})
+
 test('it defaults to runtime scope', async () => {
   const options = readConfig()
   expect(options.fail_on_scopes).toEqual(['runtime'])
 })
+
 test('it parses custom scopes preference', async () => {
   setInput('fail-on-scopes', 'runtime, development')
   let options = readConfig()
@@ -153,8 +155,8 @@
   options = readConfig()
   expect(options.fail_on_scopes).toEqual(['development'])
 })
+
 test('it raises an error when given invalid scope', async () => {
   setInput('fail-on-scopes', 'runtime, zombies')
->>>>>>> e89f113b
   expect(() => readConfig()).toThrow()
 })