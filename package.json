--- conflicted
+++ resolved
@@ -46,13 +46,8 @@
     "@typescript-eslint/parser": "^5.48.0",
     "@types/spdx-expression-parse": "^3.0.2",
     "@types/spdx-satisfies": "^0.1.0",
-<<<<<<< HEAD
     "@typescript-eslint/eslint-plugin": "^5.59.11",
     "@typescript-eslint/parser": "^5.59.9",
-=======
-    "@typescript-eslint/eslint-plugin": "^5.59.9",
-    "@typescript-eslint/parser": "^5.59.11",
->>>>>>> 84fe2809
     "@vercel/ncc": "^0.36.1",
     "esbuild-register": "^3.4.2",
     "eslint": "^8.43.0",
