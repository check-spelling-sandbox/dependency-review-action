--- conflicted
+++ resolved
@@ -41,13 +41,7 @@
   },
   "devDependencies": {
     "@types/jest": "^27.5.2",
-<<<<<<< HEAD
     "@types/node": "^16.18.23",
-    "@typescript-eslint/eslint-plugin": "^5.48.1",
-    "@typescript-eslint/parser": "^5.48.0",
-=======
-    "@types/node": "^16.18.14",
->>>>>>> 1896d6f9
     "@types/spdx-expression-parse": "^3.0.2",
     "@types/spdx-satisfies": "^0.1.0",
     "@typescript-eslint/eslint-plugin": "^5.57.0",
